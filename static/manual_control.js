--- conflicted
+++ resolved
@@ -158,14 +158,8 @@
 
 socket.on("get_lid_temp", function(temp) {
     console.log(temp)
-<<<<<<< HEAD
     var temp1 = document.getElementById("lidT")
     temp1.innerHTML = temp;
-});
-=======
-    ltemp = temp;  
-    var temp = document.getElementById("lidT")
-    temp.innerHTML = ltemp;
 });
 
 
@@ -216,5 +210,4 @@
 // Pipette controlling:         Left
 // X: 0   Y: 0   Z: 0  S_B:  0 S_C:  0
 
-// ............................................
->>>>>>> e271167a
+// ............................................